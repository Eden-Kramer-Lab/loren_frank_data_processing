#!/usr/bin/env python3

from setuptools import find_packages, setup

INSTALL_REQUIRES = ['numpy >= 1.11', 'pandas >= 0.18.0', 'scipy', 'xarray',
                    'netcdf4', 'dask']
TESTS_REQUIRE = ['pytest >= 2.7.1']

setup(
    name='loren_frank_data_processing',
<<<<<<< HEAD
    version='0.3.4.dev0',
=======
    version='0.2.3.dev0',
>>>>>>> 8ff77052
    license='GPL-3.0',
    description=('Import data from Loren Frank lab'),
    author='Eric Denovellis',
    author_email='edeno@bu.edu',
    url='https://github.com/Eden-Kramer-Lab/loren_frank_data_processing',
    packages=find_packages(),
    install_requires=INSTALL_REQUIRES,
    tests_require=TESTS_REQUIRE,
)<|MERGE_RESOLUTION|>--- conflicted
+++ resolved
@@ -8,11 +8,7 @@
 
 setup(
     name='loren_frank_data_processing',
-<<<<<<< HEAD
-    version='0.3.4.dev0',
-=======
-    version='0.2.3.dev0',
->>>>>>> 8ff77052
+    version='0.3.5.dev0',
     license='GPL-3.0',
     description=('Import data from Loren Frank lab'),
     author='Eric Denovellis',
